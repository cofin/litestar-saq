--- conflicted
+++ resolved
@@ -17,11 +17,7 @@
       - id: mixed-line-ending
       - id: trailing-whitespace
   - repo: https://github.com/charliermarsh/ruff-pre-commit
-<<<<<<< HEAD
-    rev: "v0.4.1"
-=======
     rev: "v0.8.2"
->>>>>>> 192eb849
     hooks:
       - id: ruff
         args: ["--fix"]
