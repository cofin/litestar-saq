# ruff: noqa: BLE001
from __future__ import annotations

from collections.abc import AsyncGenerator, Collection, MutableMapping
from dataclasses import dataclass, field
from datetime import timezone, tzinfo
from importlib import import_module
from pathlib import Path
from typing import TYPE_CHECKING, Any, Literal, TypedDict, TypeVar, cast

from litestar.exceptions import ImproperlyConfiguredException
from litestar.serialization import decode_json, encode_json
from litestar.utils.module_loader import import_string, module_to_os_path
from saq.queue.base import Queue
from saq.types import Context, DumpType, LoadType, PartialTimersDict, QueueInfo, ReceivesContext, WorkerInfo
from typing_extensions import NotRequired

from litestar_saq.base import CronJob, Job, JsonDict, Worker

if TYPE_CHECKING:
    from litestar.types.callable_types import Guard  # pyright: ignore[reportUnknownVariableType]
    from saq.types import Function

T = TypeVar("T")


def serializer(value: Any) -> str:
    """Serialize JSON field values.

    Args:
        value: Any json serializable value.

    Returns:
        JSON string.

    """
    return encode_json(value).decode("utf-8")


def _get_static_files() -> Path:
    return Path(module_to_os_path("saq") / "web" / "static")


@dataclass
class TaskQueues:
    """Task queues."""

    queues: MutableMapping[str, Queue] = field(default_factory=dict)  # pyright: ignore

    def get(self, name: str) -> Queue:
        """Get a queue by name.

        Args:
            name: The name of the queue.

        Returns:
            The queue.

        Raises:
            ImproperlyConfiguredException: If the queue does not exist.

        """
        queue = self.queues.get(name)
        if queue is not None:
            return queue
        msg = "Could not find the specified queue. Please check your configuration."
        raise ImproperlyConfiguredException(msg)


@dataclass
class SAQConfig:
    """SAQ Configuration."""

    queue_configs: Collection[QueueConfig] = field(default_factory=list)  # pyright: ignore
    """Configuration for Queues"""

    queue_instances: MutableMapping[str, Queue] | None = None
    """Current configured queue instances. When None, queues will be auto-created on startup"""
    queues_dependency_key: str = field(default="task_queues")
    """Key to use for storing dependency information in litestar."""
    worker_processes: int = 1
    """The number of worker processes to spawn.

    Default is set to 1.
    """

    json_deserializer: LoadType = decode_json
    """This is a Python callable that will
    convert a JSON string to a Python object. By default, this is set to Litestar's
    :attr:`decode_json() <.serialization.decode_json>` function."""
    json_serializer: DumpType = serializer
    """This is a Python callable that will render a given object as JSON.
    By default, Litestar's :attr:`encode_json() <.serialization.encode_json>` is used."""
    static_files: Path = field(default_factory=_get_static_files)
    """Location of the static files to serve for the SAQ UI"""
    web_enabled: bool = False
    """If true, the worker admin UI is launched on worker startup.."""
    web_path: str = "/saq"
    """Base path to serve the SAQ web UI"""
    web_guards: list[Guard] | None = field(default=None)
    """Guards to apply to web endpoints."""
    web_include_in_schema: bool = False
    """Include Queue API endpoints in generated OpenAPI schema"""
    use_server_lifespan: bool = False
    """Utilize the server lifespan hook to run SAQ."""

    @property
    def signature_namespace(self) -> dict[str, Any]:
        """Return the plugin's signature namespace.

        Returns:
            A string keyed dict of names to be added to the namespace for signature forward reference resolution.
        """
        return {
            "Queue": Queue,
            "Worker": Worker,
            "QueueInfo": QueueInfo,
            "WorkerInfo": WorkerInfo,
            "Job": Job,
            "TaskQueues": TaskQueues,
        }

    async def provide_queues(self) -> AsyncGenerator[TaskQueues, None]:
        """Provide the configured job queues.

        Yields:
            The configured job queues.
        """
        queues = self.get_queues()
        for queue in queues.queues.values():
            await queue.connect()
        yield queues

    def filter_delete_queues(self, queues: list[str]) -> None:
        """Remove all queues except the ones in the given list."""
        new_config = [queue_config for queue_config in self.queue_configs if queue_config.name in queues]
        self.queue_configs = new_config
        if self.queue_instances is not None:
            for queue_name in dict(self.queue_instances):
                if queue_name not in queues:
                    del self.queue_instances[queue_name]  # type: ignore

    def get_queues(self) -> TaskQueues:
        """Get the configured SAQ queues.

        Returns:
            The configured job queues.
        """
        if self.queue_instances is not None:
            return TaskQueues(queues=self.queue_instances)

        self.queue_instances = {}
        for c in self.queue_configs:
            self.queue_instances[c.name] = c.queue_class(  # type: ignore
                c.get_broker(),
                name=c.name,  # pyright: ignore[reportCallIssue]
                dump=self.json_serializer,
                load=self.json_deserializer,
                **c._broker_options,  # pyright: ignore[reportArgumentType,reportPrivateUsage]  # noqa: SLF001
            )
            queue = self.queue_instances[c.name]
            if hasattr(queue, "_is_pool_provided"):
                queue._is_pool_provided = False  # type: ignore  # noqa: SLF001
        return TaskQueues(queues=self.queue_instances)


class RedisQueueOptions(TypedDict, total=False):
    """Options for the Redis backend."""

    max_concurrent_ops: NotRequired[int]
    """Maximum concurrent operations. (default 15)
        This throttles calls to `enqueue`, `job`, and `abort` to prevent the Queue
        from consuming too many Redis connections."""
    swept_error_message: NotRequired[str]


class PostgresQueueOptions(TypedDict, total=False):
    """Options for the Postgres backend."""

    versions_table: NotRequired[str]
    jobs_table: NotRequired[str]
    stats_table: NotRequired[str]
    min_size: NotRequired[int]
    max_size: NotRequired[int]
    saq_lock_keyspace: NotRequired[int]
    job_lock_keyspace: NotRequired[int]
    job_lock_sweep: NotRequired[bool]
    priorities: NotRequired[tuple[int, int]]
    swept_error_message: NotRequired[str]
    manage_pool_lifecycle: NotRequired[bool]


@dataclass
class QueueConfig:
    """SAQ Queue Configuration"""

    dsn: str | None = None
    """DSN for connecting to backend. e.g. 'redis://...' or 'postgres://...'.
    """

    broker_instance: Any | None = None
    """An instance of a supported saq backend connection..
    """
    id: str | None = None
    """An optional ID to supply for the worker."""
    name: str = "default"
    """The name of the queue to create."""
    concurrency: int = 10
    """Number of jobs to process concurrently."""
    broker_options: RedisQueueOptions | PostgresQueueOptions | dict[str, Any] = field(default_factory=dict)  # pyright: ignore
    """Broker-specific options. For Redis or Postgres backends."""
    tasks: Collection[ReceivesContext[Context] | tuple[str, Function[Context]] | str] = field(default_factory=list)  # pyright: ignore
    """Allowed list of functions to execute in this queue."""
    scheduled_tasks: Collection[CronJob] = field(default_factory=list)  # pyright: ignore
    """Scheduled cron jobs to execute in this queue."""
    cron_tz: tzinfo = timezone.utc
    """Timezone for cron jobs."""
    startup: ReceivesContext[Context] | str | Collection[ReceivesContext[Context] | str] | None = None
    """Async callable to call on startup."""
    shutdown: ReceivesContext[Context] | str | Collection[ReceivesContext[Context] | str] | None = None
    """Async callable to call on shutdown."""
    before_process: ReceivesContext[Context] | str | Collection[ReceivesContext[Context] | str] | None = None
    """Async callable to call before a job processes."""
    after_process: ReceivesContext[Context] | str | Collection[ReceivesContext[Context] | str] | None = None
    """Async callable to call after a job processes."""
    timers: PartialTimersDict | None = None
    """Dict with various timer overrides in seconds
            schedule: how often we poll to schedule jobs
            stats: how often to update stats
            sweep: how often to clean up stuck jobs
            abort: how often to check if a job is aborted"""
    dequeue_timeout: float = 0
    """How long to wait to dequeue."""
    burst: bool = False
    """If True, the worker will process jobs in burst mode."""
    max_burst_jobs: int | None = None
    """The maximum number of jobs to process in burst mode."""
<<<<<<< HEAD
    metadata: JsonDict | None = None
=======
    shutdown_grace_period_s: "Optional[int]" = None
    """How long to wait for jobs to finish before sending cancellation signals."""
    cancellation_hard_deadline_s: float = 1.0
    """How long to wait for a job to finish after sending a cancellation signal"""
    metadata: "Optional[JsonDict]" = None
>>>>>>> fdddf14c
    """Arbitrary data to pass to the worker which it will register with saq."""
    multiprocessing_mode: Literal["multiprocessing", "threading"] = "multiprocessing"
    """Executes with the multiprocessing or threading backend. Multi-processing is recommended and how SAQ is designed to work."""
    separate_process: bool = True
    """Executes as a separate event loop when True.
            Set it False to execute within the Litestar application."""
    shutdown_grace_period_s: int | None = None
    """Time in seconds to allow jobs to complete gracefully before forced shutdown.

    When the worker receives a shutdown signal, it will wait up to this duration
    for running jobs to complete naturally before forcing cancellation.
    If None, uses SAQ's default.
    """
    cancellation_hard_deadline_s: float | None = None
    """Absolute deadline in seconds for task cancellation.

    After this time, tasks are forcibly terminated regardless of grace period.
    This prevents zombie tasks from blocking shutdown indefinitely.
    If None, uses SAQ's default (1.0s).
    """
    poll_interval: float | None = None
    """Queue polling interval in seconds.

    Controls how frequently the worker checks the queue for new jobs.
    Lower values = lower latency but higher CPU/database load.
    Higher values = higher latency but lower resource consumption.
    If None, uses SAQ's backend-specific default.
    """

    def __post_init__(self) -> None:
        if getattr(self, "_normalized", False):
            return

        if self.dsn and self.broker_instance:
            msg = "Cannot specify both `dsn` and `broker_instance`"
            raise ImproperlyConfiguredException(msg)
        if not self.dsn and not self.broker_instance:
            msg = "Must specify either `dsn` or `broker_instance`"
            raise ImproperlyConfiguredException(msg)
        self.tasks = [self._get_or_import_task(task) for task in self.tasks]
        if self.startup is not None and not isinstance(self.startup, Collection):
            self.startup = [self.startup]
        if self.shutdown is not None and not isinstance(self.shutdown, Collection):
            self.shutdown = [self.shutdown]
        if self.before_process is not None and not isinstance(self.before_process, Collection):
            self.before_process = [self.before_process]
        if self.after_process is not None and not isinstance(self.after_process, Collection):
            self.after_process = [self.after_process]
        self.startup = [self._get_or_import_task(task) for task in self.startup or []]  # pyright: ignore
        self.shutdown = [self._get_or_import_task(task) for task in self.shutdown or []]  # pyright: ignore
        self.before_process = [self._get_or_import_task(task) for task in self.before_process or []]  # pyright: ignore
        self.after_process = [self._get_or_import_task(task) for task in self.after_process or []]  # pyright: ignore
        self._broker_type: Literal["redis", "postgres", "http"] | None = None
        self._queue_class: type[Queue] | None = None
        self._normalized = True

    def get_broker(self) -> Any:
        """Get the configured Broker connection.

        Raises:
            ImproperlyConfiguredException: If the broker type is invalid.

        Returns:
            Dictionary of queues.
        """

        if self.broker_instance is not None:
            self._ensure_postgres_pool_defaults()
            return self.broker_instance

        if self.dsn and self.dsn.startswith("redis"):
            from redis.asyncio import from_url as redis_from_url  # pyright: ignore[reportUnknownVariableType]
            from saq.queue.redis import RedisQueue

            self.broker_instance = redis_from_url(self.dsn)
            self._broker_type = "redis"
            self._queue_class = RedisQueue
        elif self.dsn and self.dsn.startswith("postgresql"):
            from psycopg_pool import AsyncConnectionPool
            from saq.queue.postgres import PostgresQueue

            self.broker_instance = AsyncConnectionPool(
                self.dsn,
                check=AsyncConnectionPool.check_connection,
                open=False,
            )
            self._ensure_postgres_pool_defaults()
            self._broker_type = "postgres"
            self._queue_class = PostgresQueue
        elif self.dsn and self.dsn.startswith("http"):
            from saq.queue.http import HttpQueue

            self.broker_instance = HttpQueue(self.dsn)
            self._broker_type = "http"
            self._queue_class = HttpQueue
        else:
            msg = "Invalid broker type"
            raise ImproperlyConfiguredException(msg)
        return self.broker_instance

    def _ensure_postgres_pool_defaults(self) -> None:
        """Normalize psycopg connection pool defaults for SAQ.

        SAQ's PostgresQueue expects ``pool.kwargs`` to be a mutable mapping with
        ``autocommit`` enabled. psycopg 3.2+ may default ``pool.kwargs`` to
        ``None``, which raises an ``AttributeError`` in SAQ >=0.24.4 when it
        checks ``pool.kwargs.get``. Setting a dict here keeps compatibility with
        older SAQ releases while satisfying newer versions' autocommit guard.
        """

        if self.broker_instance is None:
            return

        if not self._is_instance_of(self.broker_instance, "psycopg_pool", "AsyncConnectionPool"):
            return

        kwargs: MutableMapping[str, Any] | None = getattr(self.broker_instance, "kwargs", None)
        if kwargs is None:
            self.broker_instance.kwargs = {}
            kwargs = self.broker_instance.kwargs  # pyright: ignore

        kwargs.setdefault("autocommit", True)  # pyright: ignore

    @staticmethod
    def _is_instance_of(obj: object, module_path: str, class_name: str) -> bool:
        try:
            module = import_module(module_path)
            cls = getattr(module, class_name)
        except Exception:
            return False
        return isinstance(obj, cls)

    @property
    def broker_type(self) -> Literal["redis", "postgres", "http"]:
        """Type of broker to use.

        Raises:
            ImproperlyConfiguredException: If the broker type is invalid.

        Returns:
            The broker type.
        """
        if self._broker_type is None and self.broker_instance is not None:
            if self._is_instance_of(self.broker_instance, "psycopg_pool", "AsyncConnectionPool"):
                self._broker_type = "postgres"
            elif self._is_instance_of(self.broker_instance, "redis", "Redis"):
                self._broker_type = "redis"
            elif self._is_instance_of(self.broker_instance, "saq.queue.http", "HttpQueue"):
                self._broker_type = "http"
        if self._broker_type is None:
            self.get_broker()
        if self._broker_type is None:
            msg = "Invalid broker type"
            raise ImproperlyConfiguredException(msg)
        return self._broker_type

    @property
    def _broker_options(self) -> RedisQueueOptions | PostgresQueueOptions | dict[str, Any]:
        """Broker-specific options.

        Returns:
            The broker options.
        """
        if self._broker_type == "postgres" and "manage_pool_lifecycle" not in self.broker_options:
            self.broker_options["manage_pool_lifecycle"] = True  # type: ignore[typeddict-unknown-key]
        return self.broker_options

    @property
    def queue_class(self) -> type[Queue]:
        """Type of queue to use.

        Raises:
            ImproperlyConfiguredException: If the queue class is invalid.

        Returns:
            The queue class.
        """
        if self._queue_class is None and self.broker_instance is not None:
            if self._is_instance_of(self.broker_instance, "psycopg_pool", "AsyncConnectionPool"):
                from saq.queue.postgres import PostgresQueue

                self._queue_class = PostgresQueue
            elif self._is_instance_of(self.broker_instance, "redis", "Redis"):
                from saq.queue.redis import RedisQueue

                self._queue_class = RedisQueue
            elif self._is_instance_of(self.broker_instance, "saq.queue.http", "HttpQueue"):
                from saq.queue.http import HttpQueue

                self._queue_class = HttpQueue
        if self._queue_class is None:
            self.get_broker()
        if self._queue_class is None:
            msg = "Invalid queue class"
            raise ImproperlyConfiguredException(msg)
        return self._queue_class

    @staticmethod
    def _get_or_import_task(
        task_or_import_string: str | tuple[str, Function[Context]] | ReceivesContext[Context],
    ) -> ReceivesContext[Context]:
        """Get or import a task.

        Args:
            task_or_import_string: The task or import string.

        Returns:
            The task.
        """
        if isinstance(task_or_import_string, str):
            return cast("ReceivesContext[Context]", import_string(task_or_import_string))
        if isinstance(task_or_import_string, tuple):
            return task_or_import_string[1]  # pyright: ignore
        return task_or_import_string<|MERGE_RESOLUTION|>--- conflicted
+++ resolved
@@ -235,29 +235,21 @@
     """If True, the worker will process jobs in burst mode."""
     max_burst_jobs: int | None = None
     """The maximum number of jobs to process in burst mode."""
-<<<<<<< HEAD
-    metadata: JsonDict | None = None
-=======
-    shutdown_grace_period_s: "Optional[int]" = None
-    """How long to wait for jobs to finish before sending cancellation signals."""
-    cancellation_hard_deadline_s: float = 1.0
-    """How long to wait for a job to finish after sending a cancellation signal"""
     metadata: "Optional[JsonDict]" = None
->>>>>>> fdddf14c
     """Arbitrary data to pass to the worker which it will register with saq."""
     multiprocessing_mode: Literal["multiprocessing", "threading"] = "multiprocessing"
     """Executes with the multiprocessing or threading backend. Multi-processing is recommended and how SAQ is designed to work."""
     separate_process: bool = True
     """Executes as a separate event loop when True.
             Set it False to execute within the Litestar application."""
-    shutdown_grace_period_s: int | None = None
+    shutdown_grace_period_s: "Optional[int]" = None
     """Time in seconds to allow jobs to complete gracefully before forced shutdown.
 
     When the worker receives a shutdown signal, it will wait up to this duration
     for running jobs to complete naturally before forcing cancellation.
     If None, uses SAQ's default.
     """
-    cancellation_hard_deadline_s: float | None = None
+    cancellation_hard_deadline_s: Optional[float] = None
     """Absolute deadline in seconds for task cancellation.
 
     After this time, tasks are forcibly terminated regardless of grace period.
